# Dockerfile for building ROS 2 packages
FROM ros:humble-ros-core AS base

ENV DEBIAN_FRONTEND=noninteractive

<<<<<<< HEAD
COPY ./docker/apt.txt ./docker/requirements.txt /tmp/
=======
COPY ./docker/apt.txt  ./docker/requirements.txt /tmp/
>>>>>>> fe32b784

# Install required packages and Python dependencies
RUN --mount=type=cache,target=/var/cache/apt \
    rm -f /etc/apt/apt.conf.d/docker-clean && \
    apt-get update --fix-missing &&  \
    apt-get upgrade -y && \
    apt-get install -y --no-install-recommends \
        sudo python3-pip \
        $(cat /tmp/apt.txt | grep -v "^#") && \
<<<<<<< HEAD
    pip3 install --no-cache-dir -r /tmp/requirements.txt
=======
    pip3 install --no-cache-dir -r /tmp/requirements.txt && \
    rm /tmp/* 
>>>>>>> fe32b784

WORKDIR /work

FROM base AS builder

# Install packages for building ROS 2 packages

COPY ./docker/apt-dev.txt /tmp/

RUN  --mount=type=cache,target=/var/cache/apt \
    apt-get update && apt-get install --no-install-recommends -y \
    build-essential \
    git \
    python3-colcon-common-extensions \
    python3-colcon-mixin \
    python3-rosdep \
    python3-vcstool \
<<<<<<< HEAD
    libboost-all-dev \
=======
    g++ \
    make \
    python3-catkin-pkg-modules \
    ros-humble-ament-cmake \
>>>>>>> fe32b784
    $(cat /tmp/apt-dev.txt | grep -v "^#")
    
FROM builder AS build

COPY . .

<<<<<<< HEAD
RUN --mount=type=cache,target=/work/build \
    . /opt/ros/humble/setup.sh && \
    colcon build --paths MINS/thirdparty/* ros2_shared opencv_cam && \
    . install/setup.sh && \
    colcon build --paths MINS/thirdparty/open_vins/* && \
    . install/setup.sh && \
    colcon build --paths MINS/mins MINS/mins_data && \
    . install/setup.sh && \
    colcon build --paths MINS/mins_eval && \
    . install/setup.sh && \
    colcon build
=======
RUN --mount=type=cache,target=/work/build colcon build
>>>>>>> fe32b784

# Switch to the base image and copy the built packages
FROM base

# Entrypoint sources setup.bash with built packages
COPY docker/entrypoint.sh /entrypoint.sh

# Add user ros with sudo privileges
RUN useradd -ms /bin/bash ros && \
    chown ros:ros /work && \
    usermod -aG sudo ros && \
    echo "ros ALL=(ALL) NOPASSWD: ALL" >> /etc/sudoers

# Finnaly, copy the built packages
COPY --chown=ros:ros --from=build /work/install /work/install
COPY --chown=ros:ros --from=build /work/config /work/config

USER ros

ENTRYPOINT [ "/entrypoint.sh" ]<|MERGE_RESOLUTION|>--- conflicted
+++ resolved
@@ -3,11 +3,7 @@
 
 ENV DEBIAN_FRONTEND=noninteractive
 
-<<<<<<< HEAD
 COPY ./docker/apt.txt ./docker/requirements.txt /tmp/
-=======
-COPY ./docker/apt.txt  ./docker/requirements.txt /tmp/
->>>>>>> fe32b784
 
 # Install required packages and Python dependencies
 RUN --mount=type=cache,target=/var/cache/apt \
@@ -17,12 +13,7 @@
     apt-get install -y --no-install-recommends \
         sudo python3-pip \
         $(cat /tmp/apt.txt | grep -v "^#") && \
-<<<<<<< HEAD
     pip3 install --no-cache-dir -r /tmp/requirements.txt
-=======
-    pip3 install --no-cache-dir -r /tmp/requirements.txt && \
-    rm /tmp/* 
->>>>>>> fe32b784
 
 WORKDIR /work
 
@@ -40,21 +31,17 @@
     python3-colcon-mixin \
     python3-rosdep \
     python3-vcstool \
-<<<<<<< HEAD
     libboost-all-dev \
-=======
     g++ \
     make \
     python3-catkin-pkg-modules \
     ros-humble-ament-cmake \
->>>>>>> fe32b784
     $(cat /tmp/apt-dev.txt | grep -v "^#")
     
 FROM builder AS build
 
 COPY . .
 
-<<<<<<< HEAD
 RUN --mount=type=cache,target=/work/build \
     . /opt/ros/humble/setup.sh && \
     colcon build --paths MINS/thirdparty/* ros2_shared opencv_cam && \
@@ -66,9 +53,6 @@
     colcon build --paths MINS/mins_eval && \
     . install/setup.sh && \
     colcon build
-=======
-RUN --mount=type=cache,target=/work/build colcon build
->>>>>>> fe32b784
 
 # Switch to the base image and copy the built packages
 FROM base
